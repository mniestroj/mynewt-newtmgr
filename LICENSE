                                 Apache License
                           Version 2.0, January 2004
                        http://www.apache.org/licenses/

   TERMS AND CONDITIONS FOR USE, REPRODUCTION, AND DISTRIBUTION

   1. Definitions.

      "License" shall mean the terms and conditions for use, reproduction,
      and distribution as defined by Sections 1 through 9 of this document.

      "Licensor" shall mean the copyright owner or entity authorized by
      the copyright owner that is granting the License.

      "Legal Entity" shall mean the union of the acting entity and all
      other entities that control, are controlled by, or are under common
      control with that entity. For the purposes of this definition,
      "control" means (i) the power, direct or indirect, to cause the
      direction or management of such entity, whether by contract or
      otherwise, or (ii) ownership of fifty percent (50%) or more of the
      outstanding shares, or (iii) beneficial ownership of such entity.

      "You" (or "Your") shall mean an individual or Legal Entity
      exercising permissions granted by this License.

      "Source" form shall mean the preferred form for making modifications,
      including but not limited to software source code, documentation
      source, and configuration files.

      "Object" form shall mean any form resulting from mechanical
      transformation or translation of a Source form, including but
      not limited to compiled object code, generated documentation,
      and conversions to other media types.

      "Work" shall mean the work of authorship, whether in Source or
      Object form, made available under the License, as indicated by a
      copyright notice that is included in or attached to the work
      (an example is provided in the Appendix below).

      "Derivative Works" shall mean any work, whether in Source or Object
      form, that is based on (or derived from) the Work and for which the
      editorial revisions, annotations, elaborations, or other modifications
      represent, as a whole, an original work of authorship. For the purposes
      of this License, Derivative Works shall not include works that remain
      separable from, or merely link (or bind by name) to the interfaces of,
      the Work and Derivative Works thereof.

      "Contribution" shall mean any work of authorship, including
      the original version of the Work and any modifications or additions
      to that Work or Derivative Works thereof, that is intentionally
      submitted to Licensor for inclusion in the Work by the copyright owner
      or by an individual or Legal Entity authorized to submit on behalf of
      the copyright owner. For the purposes of this definition, "submitted"
      means any form of electronic, verbal, or written communication sent
      to the Licensor or its representatives, including but not limited to
      communication on electronic mailing lists, source code control systems,
      and issue tracking systems that are managed by, or on behalf of, the
      Licensor for the purpose of discussing and improving the Work, but
      excluding communication that is conspicuously marked or otherwise
      designated in writing by the copyright owner as "Not a Contribution."

      "Contributor" shall mean Licensor and any individual or Legal Entity
      on behalf of whom a Contribution has been received by Licensor and
      subsequently incorporated within the Work.

   2. Grant of Copyright License. Subject to the terms and conditions of
      this License, each Contributor hereby grants to You a perpetual,
      worldwide, non-exclusive, no-charge, royalty-free, irrevocable
      copyright license to reproduce, prepare Derivative Works of,
      publicly display, publicly perform, sublicense, and distribute the
      Work and such Derivative Works in Source or Object form.

   3. Grant of Patent License. Subject to the terms and conditions of
      this License, each Contributor hereby grants to You a perpetual,
      worldwide, non-exclusive, no-charge, royalty-free, irrevocable
      (except as stated in this section) patent license to make, have made,
      use, offer to sell, sell, import, and otherwise transfer the Work,
      where such license applies only to those patent claims licensable
      by such Contributor that are necessarily infringed by their
      Contribution(s) alone or by combination of their Contribution(s)
      with the Work to which such Contribution(s) was submitted. If You
      institute patent litigation against any entity (including a
      cross-claim or counterclaim in a lawsuit) alleging that the Work
      or a Contribution incorporated within the Work constitutes direct
      or contributory patent infringement, then any patent licenses
      granted to You under this License for that Work shall terminate
      as of the date such litigation is filed.

   4. Redistribution. You may reproduce and distribute copies of the
      Work or Derivative Works thereof in any medium, with or without
      modifications, and in Source or Object form, provided that You
      meet the following conditions:

      (a) You must give any other recipients of the Work or
          Derivative Works a copy of this License; and

      (b) You must cause any modified files to carry prominent notices
          stating that You changed the files; and

      (c) You must retain, in the Source form of any Derivative Works
          that You distribute, all copyright, patent, trademark, and
          attribution notices from the Source form of the Work,
          excluding those notices that do not pertain to any part of
          the Derivative Works; and

      (d) If the Work includes a "NOTICE" text file as part of its
          distribution, then any Derivative Works that You distribute must
          include a readable copy of the attribution notices contained
          within such NOTICE file, excluding those notices that do not
          pertain to any part of the Derivative Works, in at least one
          of the following places: within a NOTICE text file distributed
          as part of the Derivative Works; within the Source form or
          documentation, if provided along with the Derivative Works; or,
          within a display generated by the Derivative Works, if and
          wherever such third-party notices normally appear. The contents
          of the NOTICE file are for informational purposes only and
          do not modify the License. You may add Your own attribution
          notices within Derivative Works that You distribute, alongside
          or as an addendum to the NOTICE text from the Work, provided
          that such additional attribution notices cannot be construed
          as modifying the License.

      You may add Your own copyright statement to Your modifications and
      may provide additional or different license terms and conditions
      for use, reproduction, or distribution of Your modifications, or
      for any such Derivative Works as a whole, provided Your use,
      reproduction, and distribution of the Work otherwise complies with
      the conditions stated in this License.

   5. Submission of Contributions. Unless You explicitly state otherwise,
      any Contribution intentionally submitted for inclusion in the Work
      by You to the Licensor shall be under the terms and conditions of
      this License, without any additional terms or conditions.
      Notwithstanding the above, nothing herein shall supersede or modify
      the terms of any separate license agreement you may have executed
      with Licensor regarding such Contributions.

   6. Trademarks. This License does not grant permission to use the trade
      names, trademarks, service marks, or product names of the Licensor,
      except as required for reasonable and customary use in describing the
      origin of the Work and reproducing the content of the NOTICE file.

   7. Disclaimer of Warranty. Unless required by applicable law or
      agreed to in writing, Licensor provides the Work (and each
      Contributor provides its Contributions) on an "AS IS" BASIS,
      WITHOUT WARRANTIES OR CONDITIONS OF ANY KIND, either express or
      implied, including, without limitation, any warranties or conditions
      of TITLE, NON-INFRINGEMENT, MERCHANTABILITY, or FITNESS FOR A
      PARTICULAR PURPOSE. You are solely responsible for determining the
      appropriateness of using or redistributing the Work and assume any
      risks associated with Your exercise of permissions under this License.

   8. Limitation of Liability. In no event and under no legal theory,
      whether in tort (including negligence), contract, or otherwise,
      unless required by applicable law (such as deliberate and grossly
      negligent acts) or agreed to in writing, shall any Contributor be
      liable to You for damages, including any direct, indirect, special,
      incidental, or consequential damages of any character arising as a
      result of this License or out of the use or inability to use the
      Work (including but not limited to damages for loss of goodwill,
      work stoppage, computer failure or malfunction, or any and all
      other commercial damages or losses), even if such Contributor
      has been advised of the possibility of such damages.

   9. Accepting Warranty or Additional Liability. While redistributing
      the Work or Derivative Works thereof, You may choose to offer,
      and charge a fee for, acceptance of support, warranty, indemnity,
      or other liability obligations and/or rights consistent with this
      License. However, in accepting such obligations, You may act only
      on Your own behalf and on Your sole responsibility, not on behalf
      of any other Contributor, and only if You agree to indemnify,
      defend, and hold each Contributor harmless for any liability
      incurred by, or claims asserted against, such Contributor by reason
      of your accepting any such warranty or additional liability.

   END OF TERMS AND CONDITIONS

   APPENDIX: How to apply the Apache License to your work.

      To apply the Apache License to your work, attach the following
      boilerplate notice, with the fields enclosed by brackets "{}"
      replaced with your own identifying information. (Don't include
      the brackets!)  The text should be enclosed in the appropriate
      comment syntax for the file format. We also recommend that a
      file or class name and description of purpose be included on the
      same "printed page" as the copyright notice for easier
      identification within third-party archives.

   Copyright {yyyy} {name of copyright owner}

   Licensed under the Apache License, Version 2.0 (the "License");
   you may not use this file except in compliance with the License.
   You may obtain a copy of the License at

       http://www.apache.org/licenses/LICENSE-2.0

   Unless required by applicable law or agreed to in writing, software
   distributed under the License is distributed on an "AS IS" BASIS,
   WITHOUT WARRANTIES OR CONDITIONS OF ANY KIND, either express or implied.
   See the License for the specific language governing permissions and
<<<<<<< HEAD
   limitations under the License.
=======
   limitations under the License.

This product bundles yaml.v2's Go port of libyaml, which is available under the
MIT license.  For details, see:
    * yaml/apic.go
    * yaml/emitterc.go
    * yaml/parserc.go
    * yaml/readerc.go
    * yaml/scannerc.go
    * yaml/writerc.go
    * yaml/yamlh.go
    * yaml/yamlprivateh.go

This product bundles viper, which is available under the MIT license.  For
details, see:
    * viper/LICENSE
>>>>>>> 487dce61
<|MERGE_RESOLUTION|>--- conflicted
+++ resolved
@@ -198,9 +198,6 @@
    distributed under the License is distributed on an "AS IS" BASIS,
    WITHOUT WARRANTIES OR CONDITIONS OF ANY KIND, either express or implied.
    See the License for the specific language governing permissions and
-<<<<<<< HEAD
-   limitations under the License.
-=======
    limitations under the License.
 
 This product bundles yaml.v2's Go port of libyaml, which is available under the
@@ -216,5 +213,4 @@
 
 This product bundles viper, which is available under the MIT license.  For
 details, see:
-    * viper/LICENSE
->>>>>>> 487dce61
+    * viper/LICENSE